--- conflicted
+++ resolved
@@ -40,7 +40,7 @@
     //! Creates a c string from a sequence of characters
     /*! The c string created will alwas be prefixed by "tuple_element"
     Based on code from: http://stackoverflow/a/20973438/710791 */
-    template<char...Cs> 
+    template<char...Cs>
     struct char_seq_to_c_str
     {
       static const int size = 14;// Size of array for the word: tuple_element
@@ -49,7 +49,7 @@
     };
 
     template<char...Cs>
-    const char char_seq_to_c_str<Cs...>::str[sizeof...(Cs) + size] = 
+    const char char_seq_to_c_str<Cs...>::str[sizeof...(Cs) + size] =
       {'t','u','p','l','e','_','e','l','e','m','e','n','t', Cs..., '\0'};
 
     //! Converts a number into a sequence of characters
@@ -90,11 +90,6 @@
       template <class Archive, class ... Types> inline
       static void apply( Archive & ar, std::tuple<Types...> & tuple )
       {
-<<<<<<< HEAD
-        ar( CEREAL_NVP_("tuple_element", std::get<Height - 1>( tuple )) );
-=======
-        
->>>>>>> 58d1675f
         serialize<Height - 1>::template apply( ar, tuple );
         ar( _CEREAL_NVP(tuple_element_name<Height - 1>::c_str(),
           std::get<Height - 1>( tuple )) );
